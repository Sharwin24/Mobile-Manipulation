import numpy as np
import matplotlib.pyplot as plt
import modern_robotics as mr
from robot_constants import RC
import os


def odometry(chassis_config: np.array, delta_wheel_config: np.array) -> np.array:
    """
    Using Odometry, a new chassis configuration is computed based on the
    difference between the current and the previous wheel configuration.

    Args:
        chassis_config (np.array): The current chassis configuration [phi, x, y]
        delta_wheel_config (np.array): The difference in wheel configuration

    Returns:
        np.array: The new chassis configuration [phi, x, y]
    """
    phi, x, y = chassis_config
    # delta_theta is the difference in wheel angles
    # Since we are assuming constant wheel speeds, dt = 1
    dt = 1  # Use actual timestep between wheel displacements for non-constant speeds
    theta_dot = delta_wheel_config / dt
    # Calculate the Body twist using the pinv(H0) and theta_dot
    V_b = RC.F @ theta_dot
    # Integrate to get the displacement: T_bk = exp([V_b6])
    V_b6 = np.array([0, 0, *V_b, 0])
    T_bk = mr.MatrixExp6(mr.VecTose3(V_b6))
    T_sk = RC.T_sb(phi, x, y) @ T_bk
    new_phi = np.arctan2(T_sk[1, 0], T_sk[0, 0])
    new_chassis_config = np.array([
        new_phi,
        T_sk[0, 3],
        T_sk[1, 3]
    ])
    return new_chassis_config


def next_state(robot_state, robot_speeds, dt: float,
               max_arm_motor_speed: float, max_wheel_motor_speed: float) -> np.array:
    """
    Given a robot state and the robot speeds, compute the next state after a timestep.
<<<<<<< HEAD
    Also clip the speeds to the maximum allowed values.
=======
    Also clip the speeds to the maximum allowed values. This function uses simple Euler integration.
>>>>>>> 02c7f1ec

    Each robot state is a 13x1 vector:
    - 3 for chassis config [phi, x, y]
    - 5 for arm joint angles [theta1, theta2, theta3, theta4, theta5]
    - 4 for wheel angles [thetaL1, thetaL2, thetaR1, thetaR2]

    The robot speeds are a 9x1 vector:
    - 4 wheel speeds [u1, u2, u3, u4]
    - 5 arm speeds [w1, w2, w3, w4, w5]

    Args:
        robot_state (np.array): The current robot state as a 13x1 vector
        robot_speeds (np.array): The robot speeds as a 9x1 vector
        dt (float): The timestep
        max_arm_motor_speed (float): The maximum allowed arm motor speed [rad/s]
        max_wheel_motor_speed (float): The maximum allowed wheel motor speed [rad/s]

    Returns:
        np.array: The new robot state after the timestep
    """
<<<<<<< HEAD
    # robot_state is a 13x1 vector
    # 3 for chassis config, 5 for arm, 4 for wheel angles, 1 for gripper state
    # robot_speeds is a 9x1 vector
    # 4 wheel speeds, 5 arm speeds
    # dt is the timestep
    # max_arm_motor_speed is a scalar that limits the arm motor speed
    # max_wheel_motor_speed is a scalar that limits the wheel motor speed

    # The function NextState is based on a simple first-order Euler step, i.e.,
    # new arm joint angles = (old arm joint angles) + (joint speeds) * dt
    # new wheel angles = (old wheel angles) + (wheel speeds) * dt
    # new chassis configuration is obtained from odometry, as described in Chapter 13.4
    # The output is a robot_state vector after the timestep

    chassis_config = robot_state[:3]  # phi, x, y
    arm_config = robot_state[3:8]
=======

    chassis_config = robot_state[:3]  # [phi, x, y]
    arm_config = robot_state[3:8]  # [theta1, theta2, theta3, theta4, theta5]
>>>>>>> 02c7f1ec
    wheel_config = robot_state[8:12]
    wheel_speeds = robot_speeds[:4]
    arm_speeds = robot_speeds[4:]

    # limit the speeds to the max allowed (negative and positive)
    wheel_speeds = np.clip(
        wheel_speeds, -max_wheel_motor_speed, max_wheel_motor_speed
    )
    arm_speeds = np.clip(
        arm_speeds, -max_arm_motor_speed, max_arm_motor_speed
    )

    new_arm_config = arm_config + (arm_speeds * dt)
    new_wheel_config = wheel_config + (wheel_speeds * dt)

    new_chassis_config = odometry(
        chassis_config=chassis_config,
        delta_wheel_config=(new_wheel_config - wheel_config)
    )

    new_robot_state = np.concatenate(
        [new_chassis_config, new_arm_config, new_wheel_config]
    )
    return new_robot_state


def simulate(
        initial_robot_state,
        arm_speeds,
        wheel_speeds,
        total_time,
        dt=0.01
):
    N = int(total_time / dt)
    print(f'Simulating for {total_time} seconds with {N} steps (dt={dt})')
    states = [initial_robot_state]
    for t in range(N):
        current_state = states[-1]  # Latest state
        new_state = next_state(
            current_state,
            np.concatenate([wheel_speeds, arm_speeds]),
            dt
        )
        states.append(new_state)
        # print(f'Step {t}/{N}') if t % 100 == 0 else None
    print(
        f'Finished simulation with {len(states)} states'
    )
    return states


def plot_states(states, sim_name):
    # Plots the output of simulate
    # states is a list of robot states
    # where each robot state is a 12x1 vector
    # 3 for chassis config, 5 for arm, 4 for wheel angles
    states = np.array(states)
    # Chassis configs
    x = states[:, 0]
    y = states[:, 1]
    phi = states[:, 2]
    # Arm configs
    theta1 = states[:, 3]
    theta2 = states[:, 4]
    theta3 = states[:, 5]
    theta4 = states[:, 6]
    theta5 = states[:, 7]
    # Wheel configs
    wheel1 = states[:, 8]
    wheel2 = states[:, 9]
    wheel3 = states[:, 10]
    wheel4 = states[:, 11]

    # Create the directories if they don't exist
    os.makedirs(f'results/{sim_name}', exist_ok=True)

    # Plot the trajectory of the robot's chassis
    # Plot the orientation of the chassis as an arrow
    plt.figure()
    plt.plot(x, y)
    plt.title('Chassis Trajectory')
    plt.xlabel('x [m]')
    plt.ylabel('y [m]')
    plt.grid()
    plt.savefig(f'results/{sim_name}/chassis_trajectory.png')

    # Plot the arm joint angles
    plt.figure()
    plt.plot(theta1, label='Joint 1')
    plt.plot(theta2, label='Joint 2')
    plt.plot(theta3, label='Joint 3')
    plt.plot(theta4, label='Joint 4')
    plt.plot(theta5, label='Joint 5')
    plt.title('Arm Joint Angles')
    plt.xlabel('Time Step')
    plt.ylabel('Angle [rad]')
    plt.legend()
    plt.savefig(f'results/{sim_name}/arm_joint_angles.png')

    # Plot the wheel angles
    plt.figure()
    plt.plot(wheel1, label='Wheel 1')
    plt.plot(wheel2, label='Wheel 2')
    plt.plot(wheel3, label='Wheel 3')
    plt.plot(wheel4, label='Wheel 4')
    plt.title('Wheel Angles')
    plt.xlabel('Time Step')
    plt.ylabel('Angle [rad]')
    plt.legend()
    plt.savefig(f'results/{sim_name}/wheel_angles.png')


def run_simulation(robot_initial_state, arm_speeds, wheel_speeds, total_time, sim_name):
    states = simulate(
        initial_robot_state=robot_initial_state,
        arm_speeds=arm_speeds,
        wheel_speeds=wheel_speeds,
        total_time=total_time
    )
    final_state = states[-1]
    print(
        f'{sim_name}: {
            np.round(robot_initial_state[:3], 3)} -> {np.round(final_state[:3], 3)}'
    )
    plot_states(states, sim_name)


def main():
    robot_initial_state = np.array([
        0, 0, 0, 0, 0, 0, 0, 0, 0, 0, 0, 0
    ])
    sim_names = ['straight', 'sideways', 'spin']
    wheel_speeds = np.array([
        [10, 10, 10, 10],
        [-10, 10, -10, 10],
        [-10, 10, 10, -10],
    ])
    # Arm speeds are 5 zeros with the same length as wheel_speeds
    arm_speeds = np.array([
        [0, 0, 0, 0, 0] for _ in range(len(wheel_speeds))
    ])
    for sim_name, arm_speed, wheel_speed in zip(sim_names, arm_speeds, wheel_speeds):
        run_simulation(
            robot_initial_state=robot_initial_state,
            arm_speeds=arm_speed,
            wheel_speeds=wheel_speed,
            total_time=1,
            sim_name=sim_name
        )


if __name__ == '__main__':
    main()<|MERGE_RESOLUTION|>--- conflicted
+++ resolved
@@ -41,11 +41,7 @@
                max_arm_motor_speed: float, max_wheel_motor_speed: float) -> np.array:
     """
     Given a robot state and the robot speeds, compute the next state after a timestep.
-<<<<<<< HEAD
-    Also clip the speeds to the maximum allowed values.
-=======
     Also clip the speeds to the maximum allowed values. This function uses simple Euler integration.
->>>>>>> 02c7f1ec
 
     Each robot state is a 13x1 vector:
     - 3 for chassis config [phi, x, y]
@@ -66,28 +62,9 @@
     Returns:
         np.array: The new robot state after the timestep
     """
-<<<<<<< HEAD
-    # robot_state is a 13x1 vector
-    # 3 for chassis config, 5 for arm, 4 for wheel angles, 1 for gripper state
-    # robot_speeds is a 9x1 vector
-    # 4 wheel speeds, 5 arm speeds
-    # dt is the timestep
-    # max_arm_motor_speed is a scalar that limits the arm motor speed
-    # max_wheel_motor_speed is a scalar that limits the wheel motor speed
-
-    # The function NextState is based on a simple first-order Euler step, i.e.,
-    # new arm joint angles = (old arm joint angles) + (joint speeds) * dt
-    # new wheel angles = (old wheel angles) + (wheel speeds) * dt
-    # new chassis configuration is obtained from odometry, as described in Chapter 13.4
-    # The output is a robot_state vector after the timestep
-
-    chassis_config = robot_state[:3]  # phi, x, y
-    arm_config = robot_state[3:8]
-=======
 
     chassis_config = robot_state[:3]  # [phi, x, y]
     arm_config = robot_state[3:8]  # [theta1, theta2, theta3, theta4, theta5]
->>>>>>> 02c7f1ec
     wheel_config = robot_state[8:12]
     wheel_speeds = robot_speeds[:4]
     arm_speeds = robot_speeds[4:]
